--- conflicted
+++ resolved
@@ -22,21 +22,13 @@
 
 // Server implements an IAM simulator for use in tests.
 type Server struct {
-<<<<<<< HEAD
-	reqId    int
-	url      string
-	listener net.Listener
-	users    []iam.User
-	groups   []iam.Group
-	mutex    sync.Mutex
-=======
 	reqId      int
 	url        string
 	listener   net.Listener
 	users      []iam.User
+	groups     []iam.Group
 	accessKeys []iam.AccessKey
 	mutex      sync.Mutex
->>>>>>> 31c30e78
 }
 
 func NewServer() (*Server, error) {
@@ -233,7 +225,26 @@
 	return iam.SimpleResp{RequestId: reqId}, nil
 }
 
-<<<<<<< HEAD
+func (srv *Server) listAccessKeys(w http.ResponseWriter, req *http.Request, reqId string) (interface{}, error) {
+	if err := srv.validate(req, []string{"UserName"}); err != nil {
+		return nil, err
+	}
+	userName := req.FormValue("UserName")
+	if _, err := srv.findUser(userName); err != nil {
+		return nil, err
+	}
+	var keys []iam.AccessKey
+	for _, k := range srv.accessKeys {
+		if k.UserName == userName {
+			keys = append(keys, k)
+		}
+	}
+	return iam.AccessKeysResp{
+		RequestId:  reqId,
+		AccessKeys: keys,
+	}, nil
+}
+
 func (srv *Server) createGroup(w http.ResponseWriter, req *http.Request, reqId string) (interface{}, error) {
 	if err := srv.validate(req, []string{"GroupName"}); err != nil {
 		return nil, err
@@ -304,26 +315,6 @@
 	copy(srv.groups[index:], srv.groups[index+1:])
 	srv.groups = srv.groups[:len(srv.groups)-1]
 	return iam.SimpleResp{RequestId: reqId}, nil
-=======
-func (srv *Server) listAccessKeys(w http.ResponseWriter, req *http.Request, reqId string) (interface{}, error) {
-	if err := srv.validate(req, []string{"UserName"}); err != nil {
-		return nil, err
-	}
-	userName := req.FormValue("UserName")
-	if _, err := srv.findUser(userName); err != nil {
-		return nil, err
-	}
-	var keys []iam.AccessKey
-	for _, k := range srv.accessKeys {
-		if k.UserName == userName {
-			keys = append(keys, k)
-		}
-	}
-	return iam.AccessKeysResp{
-		RequestId:  reqId,
-		AccessKeys: keys,
-	}, nil
->>>>>>> 31c30e78
 }
 
 // Validates the presence of required request parameters.
@@ -341,19 +332,12 @@
 }
 
 var actions = map[string]func(*Server, http.ResponseWriter, *http.Request, string) (interface{}, error){
-<<<<<<< HEAD
-	"CreateUser":  (*Server).createUser,
-	"DeleteUser":  (*Server).deleteUser,
-	"GetUser":     (*Server).getUser,
-	"CreateGroup": (*Server).createGroup,
-	"DeleteGroup": (*Server).deleteGroup,
-	"ListGroups":  (*Server).listGroups,
-=======
 	"CreateUser":      (*Server).createUser,
 	"DeleteUser":      (*Server).deleteUser,
 	"GetUser":         (*Server).getUser,
 	"CreateAccessKey": (*Server).createAccessKey,
 	"DeleteAccessKey": (*Server).deleteAccessKey,
-	"ListAccessKeys":  (*Server).listAccessKeys,
->>>>>>> 31c30e78
+	"CreateGroup":     (*Server).createGroup,
+	"DeleteGroup":     (*Server).deleteGroup,
+	"ListGroups":      (*Server).listGroups,
 }